--- conflicted
+++ resolved
@@ -27,11 +27,7 @@
 # FIXME: Z3 solving is way slower than numerical computing. Try to use exceptions to reject invalid inputs;
 # TODO: add interval analysis for shape dimension size;
 
-<<<<<<< HEAD
-ARITH_MAX_WIDTH: int = 10
-=======
 ARITH_MAX_WIDTH: int = 64
->>>>>>> fe6db4f0
 _INFERRED = False
 
 
